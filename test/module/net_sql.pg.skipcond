--- conflicted
+++ resolved
@@ -3,11 +3,7 @@
 
 try:
     (host, port, user, password, db) = os.getenv('PG').split(':')
-<<<<<<< HEAD
-    if not os.path.exists(os.path.join(server.builddir, 'src/module/pg/pg.so')):
-=======
     if not os.path.exists(os.path.join(self.args.builddir, 'src/module/pg/pg.so')):
->>>>>>> f31b2a38
         raise RuntimeError('No PG module found')
 except (RuntimeError, TypeError, NameError, AttributeError, ValueError):
     self.skip = 1