--- conflicted
+++ resolved
@@ -709,11 +709,7 @@
 ...
 --# setopt delimiter ';'
 function test()
-<<<<<<< HEAD
-    fiber.name('cancel_bug')
-=======
     fiber.name('gh-420')
->>>>>>> af94d2ab
     local fun, errmsg = loadstring('fiber.cancel(fiber.self())')
     xpcall(fun, function() end)
     xpcall(fun, function() end)
@@ -726,12 +722,6 @@
 f = fiber.create(test)
 ---
 ...
-<<<<<<< HEAD
-=======
-while f:status() ~= 'dead' do fiber.sleep(0.01) end
----
-...
->>>>>>> af94d2ab
 done
 ---
 - true
