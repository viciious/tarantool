--- conflicted
+++ resolved
@@ -145,39 +145,35 @@
 ---
 - 3628146660
 ...
-<<<<<<< HEAD
 digest.crc32_update(digest.crc32('abc'), 'cde')
-=======
-lua crc = box.digest.crc32.new()
----
-...
-lua crc:update('abc')
----
-...
-lua crc2 = crc:copy()
----
-...
-lua crc:update('cde')
----
-...
-lua crc:result() == box.digest.crc32('abccde')
----
- - true
-...
-lua crc2:update('def')
----
-...
-lua crc2:result() == box.digest.crc32('abcdef')
----
- - true
-...
-lua crc, crc2 = nil, nil
----
-...
-lua box.digest.guava('hello', 0)
->>>>>>> 28ccc6d2
 ---
 - 3628146660
+...
+crc = digest.crc32.new()
+---
+...
+crc:update('abc')
+---
+...
+crc2 = crc:copy()
+---
+...
+crc:update('cde')
+---
+...
+crc:result() == digest.crc32('abccde')
+---
+- true
+...
+crc2:update('def')
+---
+...
+crc2:result() == digest.crc32('abcdef')
+---
+- true
+...
+crc, crc2 = nil, nil
+---
 ...
 digest.base64_encode('12345')
 ---
@@ -223,19 +219,19 @@
 ...
 digest.base64_decode(nil)
 ---
-- error: 'builtin/digest.lua:91: Usage: digest.base64_decode(string)'
+- error: 'builtin/digest.lua:181: Usage: digest.base64_decode(string)'
 ...
 digest.base64_encode(nil)
 ---
-- error: 'builtin/digest.lua:80: Usage: digest.base64_encode(string)'
+- error: 'builtin/digest.lua:170: Usage: digest.base64_encode(string)'
 ...
 digest.base64_encode(123)
 ---
-- error: 'builtin/digest.lua:80: Usage: digest.base64_encode(string)'
+- error: 'builtin/digest.lua:170: Usage: digest.base64_encode(string)'
 ...
 digest.base64_decode(123)
 ---
-- error: 'builtin/digest.lua:91: Usage: digest.base64_decode(string)'
+- error: 'builtin/digest.lua:181: Usage: digest.base64_decode(string)'
 ...
 digest.guava('hello', 0)
 ---
@@ -259,7 +255,7 @@
 ...
 digest.urandom()
 ---
-- error: 'builtin/digest.lua:144: Usage: digest.urandom(len)'
+- error: 'builtin/digest.lua:223: Usage: digest.urandom(len)'
 ...
 #digest.urandom(0)
 ---
@@ -273,57 +269,53 @@
 ---
 - 16
 ...
+digest.murmur('1234')
+---
+- 1859914009
+...
+mur = digest.murmur.new{seed=13}
+---
+...
+nulldigest = mur:result()
+---
+...
+mur:update('1234')
+---
+...
+mur:result()
+---
+- 1859914009
+...
+mur_new = mur:copy()
+---
+...
+mur_new:update('1234')
+---
+...
+mur_new:result() ~= mur:result()
+---
+- true
+...
+mur:clear()
+---
+...
+nulldigest == mur:result()
+---
+- true
+...
+mur = digest.murmur.new{seed=14}
+---
+...
+mur:update('1234')
+---
+...
+mur:result()
+---
+- 1689834281
+...
+mur, mur_new, nulldigest = nil, nil, nil
+---
+...
 digest = nil
 ---
-<<<<<<< HEAD
-=======
- - 7
-...
-lua box.digest.murmur('1234')
----
- - 1859914009
-...
-lua mur = box.digest.murmur.new{seed=13}
----
-...
-lua nulldigest = mur:result()
----
-...
-lua mur:update('1234')
----
-...
-lua mur:result()
----
- - 1859914009
-...
-lua mur_new = mur:copy()
----
-...
-lua mur_new:update('1234')
----
-...
-lua mur_new:result() ~= mur:result()
----
- - true
-...
-lua mur:clear()
----
-...
-lua nulldigest == mur:result()
----
- - true
-...
-lua mur = box.digest.murmur.new{seed=14}
----
-...
-lua mur:update('1234')
----
-...
-lua mur:result()
----
- - 1689834281
-...
-lua mur, mur_new, nulldigest = nil, nil, nil
----
->>>>>>> 28ccc6d2
 ...