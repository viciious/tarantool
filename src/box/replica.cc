--- conflicted
+++ resolved
@@ -147,11 +147,7 @@
 			/* End of stream */
 			say_info("done");
 			break;
-<<<<<<< HEAD
-		} else if (iproto_request_is_dml(row.type)) {
-=======
 		} else if (iproto_type_is_dml(row.type)) {
->>>>>>> 5662a6a5
 			/* Regular snapshot row  (IPROTO_INSERT) */
 			recovery_process(r, &row);
 		} else /* error or unexpected packet */ {
