--- conflicted
+++ resolved
@@ -223,13 +223,7 @@
 		 */
 		return;
 	}
-<<<<<<< HEAD
-
 	recovery_finalize(recovery);
-	stat_cleanup(stat_base, IPROTO_TYPE_DML_MAX);
-=======
-	recovery_finalize(recovery_state);
->>>>>>> 0bc1c9d0
 
 	/*
 	 * notify engines about end of recovery.
